--- conflicted
+++ resolved
@@ -10,32 +10,17 @@
 #=
 Abstract typedefs
 =#
-<<<<<<< HEAD
-abstract type LSHFamily{T<:LSH_FAMILY_DTYPES} end
-abstract type SymmetricLSHFamily{T} <: LSHFamily{T} end
-abstract type AsymmetricLSHFamily{T} <: LSHFamily{T} end
-=======
 abstract type LSHFunction{T<:LSH_FAMILY_DTYPES} end
 abstract type SymmetricLSHFunction{T} <: LSHFunction{T} end
 abstract type AsymmetricLSHFunction{T} <: LSHFunction{T} end
->>>>>>> e1648ea3
 
 #=
 APIs for LSH families.
 =#
 
-<<<<<<< HEAD
-# General API for all LSHFamily types
-function hashtype(::LSHFamily) end
-
-# Asymmetric LSH families
-function index_hash(::AsymmetricLSHFamily, x :: AbstractArray) end
-function query_hash(::AsymmetricLSHFamily, x :: AbstractArray) end
-=======
 # General API for all LSHFunction types
 function hashtype(::LSHFunction) end
 
 # Asymmetric LSH families
 function index_hash(::AsymmetricLSHFunction, x :: AbstractArray) end
-function query_hash(::AsymmetricLSHFunction, x :: AbstractArray) end
->>>>>>> e1648ea3
+function query_hash(::AsymmetricLSHFunction, x :: AbstractArray) end